--- conflicted
+++ resolved
@@ -54,15 +54,11 @@
 import nertokenizer
 from reynir_correct.annotation import Annotation
 
-<<<<<<< HEAD
-=======
-
 # Salt that is used during generation of a hashed token
 # to be returned when giving feedback on an annotation
 START_SALT = "*[GC start]*"
 END_SALT = "*[GC end]*"
 
->>>>>>> 5ab164c9
 # Type definitions
 
 class StatsDict(TypedDict):
@@ -222,11 +218,7 @@
             tokens[ix]["i"] = offset
             offset += len(t.original or "")
         a: Iterable[Annotation] = getattr(
-<<<<<<< HEAD
-            sent, "annotations", cast(Iterable[Annotation], [])
-=======
             sent, "annotations", cast(List[Annotation], [])
->>>>>>> 5ab164c9
         )
         len_tokens = len(tokens)
         # Reassemble the original sentence text, as the tokenizer saw it
@@ -249,12 +241,7 @@
                     tokens[ann.end + 1].get("i", 0)
                     if ann.end + 1 < len_tokens
                     else offset
-<<<<<<< HEAD
                 ) - 1,
-=======
-                )
-                - 1,
->>>>>>> 5ab164c9
                 code=ann.code,
                 text=ann.text,
                 detail=ann.detail,
@@ -262,9 +249,6 @@
             )
             for ann in a
         ]
-<<<<<<< HEAD
-        return dict(tokens=tokens, annotations=annotations, corrected=sent.tidy_text)
-=======
         return AnnResultDict(
             original=original,
             tokens=tokens,
@@ -273,16 +257,11 @@
             annotations=annotations,
             corrected=sent.tidy_text,
         )
->>>>>>> 5ab164c9
 
     pglist = result["paragraphs"]
     pgs = [[encode_sentence(sent) for sent in pg] for pg in pglist]
 
-<<<<<<< HEAD
-    stats: StatsDict = dict(
-=======
     stats = StatsDict(
->>>>>>> 5ab164c9
         num_tokens=result["num_tokens"],
         num_sentences=result["num_sentences"],
         num_parsed=result["num_parsed"],
