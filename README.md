--- conflicted
+++ resolved
@@ -223,11 +223,7 @@
 
 ## Copyright and licensing
 
-<<<<<<< HEAD
-Yfirlestur is *copyright © 2022 by Miðeind ehf.*
-=======
 Yfirlestur.is is Copyright © 2022 [Miðeind ehf.](https://mideind.is).
->>>>>>> 00e880ee
 The original author of this software is *Vilhjálmur Þorsteinsson*.
 
 <a href="https://mideind.is"><img src="static/img/mideind-horizontal-small.png" alt="Miðeind ehf."
